--- conflicted
+++ resolved
@@ -275,9 +275,6 @@
 
 Hole, K. J., & Ahmad, S. (2021). **A thousand brains: Toward biologically constrained AI**. SN Applied Sciences, 3(8), 743. <https://doi.org/10.1007/s42452-021-04715-0>
 
-<<<<<<< HEAD
-Clay, V., Leadholm, N., & Hawkins, J. (2024). **The Thousand Brains Project: A New Paradigm for Sensorimotor Intelligence.** arXiv. <https://arxiv.org/abs/2412.18354#>
-=======
 Clay, V., Leadholm, N., & Hawkins, J. (2024). **The Thousand Brains Project: A New Paradigm for Sensorimotor Intelligence.** arXiv. <https://arxiv.org/abs/2412.18354#>
 
 Leadholm, N., Clay, V., Knudstrup, S., Lee, H., Hawkins, J. (2025) **Thousand-Brains Systems: Sensorimotor Intelligence for Rapid, Robust Learning and Inference** arXiv. <https://arxiv.org/abs/2507.04494>
@@ -306,5 +303,4 @@
   "href": "https://www.youtube.com/watch?v=owRC8sLSb64",
   "typeOfEmbed": "youtube"
 }
-[/block]
->>>>>>> 94eb2c0d
+[/block]