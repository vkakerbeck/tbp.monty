# Copyright 2025 Thousand Brains Project
# Copyright 2022-2024 Numenta Inc.
#
# Copyright may exist in Contributors' modifications
# and/or contributions to the work.
#
# Use of this source code is governed by the MIT
# license that can be found in the LICENSE file or at
# https://opensource.org/licenses/MIT.

import os
from dataclasses import dataclass, field
from numbers import Number
from typing import (
    Any,
    Callable,
    Dict,
    List,
<<<<<<< HEAD
=======
    Literal,
>>>>>>> abf0391b
    Mapping,
    Optional,
    Sequence,
    Union,
<<<<<<< HEAD
    Literal,
=======
>>>>>>> abf0391b
)

import numpy as np
from numpy.typing import ArrayLike
from scipy.spatial.transform import Rotation

from tbp.monty.frameworks.environment_utils.transforms import (
    DepthTo3DLocations,
)
from tbp.monty.frameworks.environments.two_d_data import (
    OmniglotEnvironment,
    SaccadeOnImageEnvironment,
    SaccadeOnImageFromStreamEnvironment,
)
from tbp.monty.frameworks.environments.ycb import SHUFFLED_YCB_OBJECTS
from tbp.monty.frameworks.utils.transform_utils import scipy_to_numpy_quat

# ---------
# run / training / eval args
# ---------


@dataclass
class ExperimentArgs:
    do_train: bool = True
    do_eval: bool = True
    show_sensor_output: bool = False
    max_train_steps: int = 1000
    max_eval_steps: int = 500
    max_total_steps: int = 4 * (max_train_steps + max_eval_steps)  # Total number of
    # episode steps that can be taken before timing out, regardless of e.g. whether LMs
    # receive sensory information and therefore perform a true matching step (due to
    # e.g. being off the object)
    n_train_epochs: int = 3
    n_eval_epochs: int = 3
    model_name_or_path: str = ""
    min_lms_match: int = 1
    seed: int = 42
    supervised_lm_ids: Union[List[str], Literal["all"]] = "all"


@dataclass
class DebugExperimentArgs(ExperimentArgs):
    do_train: bool = True
    do_eval: bool = True
    max_train_steps: int = 50
    max_eval_steps: int = 50
    max_total_steps: int = 4 * (max_train_steps + max_eval_steps)
    n_train_epochs: int = 1
    n_eval_epochs: int = 1


@dataclass
class EvalExperimentArgs(ExperimentArgs):
    do_train: bool = False
    n_eval_epochs: int = 1
    python_log_level: str = "DEBUG"


# Data-set containing RGBD images of real-world objects taken with a mobile device
@dataclass
class EnvInitArgsMontyWorldStandardScenes:
    data_path: str = os.path.join(
        os.environ["MONTY_DATA"], "worldimages/standard_scenes/"
    )


@dataclass
class EnvInitArgsMontyWorldBrightScenes:
    data_path: str = os.path.join(
        os.environ["MONTY_DATA"], "worldimages/bright_scenes/"
    )


@dataclass
class EnvInitArgsMontyWorldDarkScenes:
    data_path: str = os.path.join(os.environ["MONTY_DATA"], "worldimages/dark_scenes/")


# Data-set where a hand is prominently visible holding (and thereby partially
# occluding) the objects
@dataclass
class EnvInitArgsMontyWorldHandIntrusionScenes:
    data_path: str = os.path.join(
        os.environ["MONTY_DATA"], "worldimages/hand_intrusion_scenes/"
    )


# Data-set where there are two objects in the image; the target class is in the centre
# of the image; of the 4 images per target, the first two images contain similar objects
# (e.g. another type of mug), while the last two images contain distinct objects (such
# as a book if the target is a type of mug)
@dataclass
class EnvInitArgsMontyWorldMultiObjectScenes:
    data_path: str = os.path.join(
        os.environ["MONTY_DATA"], "worldimages/multi_object_scenes/"
    )


@dataclass
class OmniglotDatasetArgs:
    env_init_func: Callable = field(default=OmniglotEnvironment)
    env_init_args: Dict = field(default_factory=lambda: {})
    transform: Union[Callable, list, None] = None

    def __post_init__(self):
        self.transform = [
            DepthTo3DLocations(
                agent_id="agent_id_0",
                sensor_ids=["patch"],
                resolutions=np.array([[10, 10]]),
                world_coord=True,
                zooms=1,
                get_all_points=True,
                use_semantic_sensor=False,
                depth_clip_sensors=(0,),
                clip_value=1.1,
            ),
        ]


@dataclass
class WorldImageDatasetArgs:
    env_init_func: Callable = field(default=SaccadeOnImageEnvironment)
    env_init_args: Dict = field(
        default_factory=lambda: EnvInitArgsMontyWorldStandardScenes().__dict__
    )
    transform: Union[Callable, list, None] = None


@dataclass
class WorldImageFromStreamDatasetArgs:
    env_init_func: Callable = field(default=SaccadeOnImageFromStreamEnvironment)
    env_init_args: Dict = field(default_factory=lambda: {})
    transform: Union[Callable, list, None] = None

    def __post_init__(self):
        self.transform = [
            DepthTo3DLocations(
                agent_id="agent_id_0",
                sensor_ids=["patch"],
                resolutions=np.array([[64, 64]]),
                world_coord=True,
                zooms=1,
                get_all_points=True,
                hfov=11,
                use_semantic_sensor=False,
                depth_clip_sensors=(0,),
                clip_value=1.1,
            ),
            # GaussianSmoothing(agent_id="agent_id_0", sigma=8, kernel_width=10),
        ]


@dataclass
class DefaultTrainObjectList:
    objects: List[str] = field(default_factory=lambda: SHUFFLED_YCB_OBJECTS[0:2])


@dataclass
class DefaultEvalObjectList:
    objects: List[str] = field(default_factory=lambda: SHUFFLED_YCB_OBJECTS[2:6])


@dataclass
class NotYCBTrainObjectList:
    objects: List[str] = field(
        default_factory=lambda: [
            "capsule3DSolid",
            "coneSolid",
            "cubeSolid",
        ]
    )


@dataclass
class NotYCBEvalObjectList:
    objects: List[str] = field(
        default_factory=lambda: [
            "coneSolid",
            "cubeSolid",
            "cylinderSolid",
        ]
    )


class DefaultObjectInitializer:
    def __call__(self):
        euler_rotation = self.rng.uniform(0, 360, 3)
        q = Rotation.from_euler("xyz", euler_rotation, degrees=True).as_quat()
        quat_rotation = scipy_to_numpy_quat(q)
        return dict(
            rotation=quat_rotation,
            euler_rotation=euler_rotation,
            position=(self.rng.uniform(-0.5, 0.5), 0.0, 0.0),
            scale=[1.0, 1.0, 1.0],
        )

    def post_epoch(self):
        pass

    def post_episode(self):
        pass

    def __eq__(self, other):
        return self.__dict__ == other.__dict__


class PredefinedObjectInitializer(DefaultObjectInitializer):
    def __init__(
        self, positions=None, rotations=None, scales=None, change_every_episode=None
    ):
        # NOTE: added param change_every_episode. This is so if I want to run an
        # experiment and specify an exact list of objects, with specific poses per
        # object, I can set this to True. Otherwise I have to loop over all objects
        # for every pose specified.
        self.positions = positions or [[0.0, 1.5, 0.0]]
        self.rotations = rotations or [[0.0, 0.0, 0.0], [45.0, 0.0, 0.0]]
        self.scales = scales or [[1.0, 1.0, 1.0]]
        self.current_epoch = 0
        self.current_episode = 0
        self.change_every_episode = change_every_episode

    def __call__(self):
        mod_counter = (
            self.current_episode if self.change_every_episode else self.current_epoch
        )
        q = Rotation.from_euler(
            "xyz",
            self.rotations[mod_counter % len(self.rotations)],
            degrees=True,
        ).as_quat()
        quat_rotation = scipy_to_numpy_quat(q)
        return dict(
            rotation=quat_rotation,
            euler_rotation=self.rotations[mod_counter % len(self.rotations)],
            quat_rotation=q,
            position=self.positions[mod_counter % len(self.positions)],
            scale=self.scales[mod_counter % len(self.scales)],
        )

    def __repr__(self):
        string = "PredefinedObjectInitializer with params: \n"
        string += f"\t positions: {self.positions}\n"
        string += f"\t rotations: {self.rotations}\n"
        string += f"\t change every episode: {self.change_every_episode}"
        return string

    def __len__(self):
        return len(self.all_combinations_of_params())

    def post_epoch(self):
        self.current_epoch += 1

    def post_episode(self):
        self.current_episode += 1

    def all_combinations_of_params(self):
        param_list = []
        for i in range(len(self.rotations)):
            for j in range(len(self.scales)):
                for k in range(len(self.positions)):
                    params = dict(
                        rotations=[self.rotations[i]],
                        scales=[self.scales[j]],
                        positions=[self.positions[k]],
                    )
                    param_list.append(params)
        return param_list


class RandomRotationObjectInitializer(DefaultObjectInitializer):
    def __init__(self, position=None, scale=None):
        if position is not None:
            self.position = position
        else:
            self.position = [0.0, 1.5, 0.0]
        if scale is not None:
            self.scale = scale
        else:
            self.scale = [1.0, 1.0, 1.0]

    def __call__(self):
        euler_rotation = self.rng.uniform(0, 360, 3)
        q = Rotation.from_euler("xyz", euler_rotation, degrees=True).as_quat()
        quat_rotation = scipy_to_numpy_quat(q)
        return dict(
            rotation=quat_rotation,
            euler_rotation=euler_rotation,
            quat_rotation=q,
            position=self.position,
            scale=self.scale,
        )


@dataclass
class EnvironmentDataloaderPerObjectArgs:
    object_names: List
    object_init_sampler: Callable
    parent_to_child_mapping: Dict = None


@dataclass
class EnvironmentDataLoaderPerObjectTrainArgs(EnvironmentDataloaderPerObjectArgs):
    object_names: List = field(default_factory=lambda: DefaultTrainObjectList().objects)
    object_init_sampler: Callable = field(default_factory=DefaultObjectInitializer)


@dataclass
class EnvironmentDataLoaderPerObjectEvalArgs(EnvironmentDataloaderPerObjectArgs):
    object_names: List = field(default_factory=lambda: DefaultTrainObjectList().objects)
    object_init_sampler: Callable = field(default_factory=DefaultObjectInitializer)


@dataclass
class FixedRotationEnvironmentDataLoaderPerObjectTrainArgs(
    EnvironmentDataloaderPerObjectArgs
):
    object_names: List = field(default_factory=lambda: DefaultTrainObjectList().objects)
    object_init_sampler: Callable = field(
        default_factory=lambda: PredefinedObjectInitializer()
    )


@dataclass
class FixedRotationEnvironmentDataLoaderPerObjectEvalArgs(
    EnvironmentDataloaderPerObjectArgs
):
    object_names: List = field(default_factory=lambda: DefaultTrainObjectList().objects)
    object_init_sampler: Callable = field(
        default_factory=lambda: PredefinedObjectInitializer()
    )


@dataclass
class EnvironmentDataloaderMultiObjectArgs:
    object_names: Dict  # Note Dict and not List
    object_init_sampler: Callable


def get_object_names_by_idx(
    start, stop, list_of_indices=None, object_list=SHUFFLED_YCB_OBJECTS
):
    if isinstance(list_of_indices, list):
        if len(list_of_indices) > 0:
            return [object_list[i] for i in list_of_indices]

    else:
        return object_list[start:stop]


def get_env_dataloader_per_object_by_idx(start, stop, list_of_indices=None):
    return EnvironmentDataloaderPerObjectArgs(
        object_names=get_object_names_by_idx(start, stop, list_of_indices),
        object_init_sampler=PredefinedObjectInitializer(),
    )


@dataclass
class OmniglotDataloaderArgs:
    """Set basic debug args to load 3 characters of 2 alphabets in 1 version."""

    alphabets: List = field(default_factory=lambda: [0, 0, 0, 1, 1, 1])
    characters: List = field(default_factory=lambda: [1, 2, 3, 1, 2, 3])
    versions: List = field(default_factory=lambda: [1, 1, 1, 1, 1, 1])


@dataclass
class WorldImageDataloaderArgs:
    """Set basic debug args to load 1 scene (Numenta mug) in 4 versions."""

    scenes: List = field(default_factory=lambda: [0, 0, 0, 0])
    versions: List = field(default_factory=lambda: [0, 1, 2, 3])


def get_omniglot_train_dataloader(num_versions, alphabet_ids, data_path=None):
    """Generate OmniglotDataloaderArgs automatically for training.

    Args:
        num_versions: Number of versions to show for each character (starting at 1).
        alphabet_ids: IDs of alphabets to show. All characters within an
            alphabet will be presented which may be a variable amount.
        data_path: path to the omniglot dataset. If none its set to
            ~/tbp/data/omniglot/python/

    Returns:
        OmniglotDataloaderArgs for training.
    """
    if data_path is None:
        data_path = os.path.join(os.environ["MONTY_DATA"], "omniglot/python/")
    if os.path.exists(data_path):
        alphabet_folders = [
            a for a in os.listdir(data_path + "images_background") if a[0] != "."
        ]
    else:
        # Use placeholder here to pass Circle CI config check.
        return OmniglotDataloaderArgs()
    all_alphabet_idx = []
    all_character_idx = []
    all_version_idx = []
    for a_idx in alphabet_ids:
        alphabet = alphabet_folders[a_idx]
        characters_in_a = list(os.listdir(data_path + "images_background/" + alphabet))
        for c_idx, character in enumerate(characters_in_a):
            versions_of_char = list(
                os.listdir(
                    data_path + "images_background/" + alphabet + "/" + character
                )
            )
            for v_idx in range(len(versions_of_char)):
                if v_idx < num_versions:
                    all_alphabet_idx.append(a_idx)
                    all_character_idx.append(c_idx + 1)
                    all_version_idx.append(v_idx + 1)

    return OmniglotDataloaderArgs(
        alphabets=all_alphabet_idx,
        characters=all_character_idx,
        versions=all_version_idx,
    )


def get_omniglot_eval_dataloader(
    start_at_version, alphabet_ids, num_versions=None, data_path=None
):
    """Generate OmniglotDataloaderArgs automatically for evaluation.

    Args:
        start_at_version: Version number of character to start at. Then shows all
            the remaining versions.
        alphabet_ids: IDs of alphabets to test. Tests all characters within
            the alphabet.
        num_versions: Number of versions of each character to test. If None, all
            versions are shown.
        data_path: path to the omniglot dataset. If none its set to
            ~/tbp/data/omniglot/python/

    Returns:
        OmniglotDataloaderArgs for evaluation.
    """
    if data_path is None:
        data_path = os.path.join(os.environ["MONTY_DATA"], "omniglot/python/")
    if os.path.exists(data_path):
        alphabet_folders = [
            a for a in os.listdir(data_path + "images_background") if a[0] != "."
        ]
    else:
        # Use placeholder here to pass Circle CI config check.
        return OmniglotDataloaderArgs()
    all_alphabet_idx = []
    all_character_idx = []
    all_version_idx = []
    for a_idx in alphabet_ids:
        alphabet = alphabet_folders[a_idx]
        characters_in_a = list(os.listdir(data_path + "images_background/" + alphabet))
        for c_idx, character in enumerate(characters_in_a):
            if num_versions is None:
                versions_of_char = list(
                    os.listdir(
                        data_path + "images_background/" + alphabet + "/" + character
                    )
                )
                num_versions = len(versions_of_char) - start_at_version

            for v_idx in range(num_versions + start_at_version):
                if v_idx >= start_at_version:
                    all_alphabet_idx.append(a_idx)
                    all_character_idx.append(c_idx + 1)
                    all_version_idx.append(v_idx + 1)

    return OmniglotDataloaderArgs(
        alphabets=all_alphabet_idx,
        characters=all_character_idx,
        versions=all_version_idx,
    )


@dataclass
class SensorAgentMapping:
    agent_ids: List[str]
    sensor_ids: List[str]
    sensor_to_agent: Dict


@dataclass
class SingleSensorAgentMapping(SensorAgentMapping):
    """Mapping for a sim with a single agent and single sensor."""

    agent_ids: List[str] = field(default_factory=lambda: ["agent_id_0"])
    sensor_ids: List[str] = field(default_factory=lambda: ["sensor_id_0"])
    sensor_to_agent: Dict = field(
        default_factory=lambda: dict(sensor_id_0="agent_id_0")
    )


@dataclass
class SimpleMountSensorAgentMapping(SensorAgentMapping):
    """Mapping for a sim with a single mount agent with two sensors."""

    agent_ids: List[str] = field(default_factory=lambda: ["agent_id_0"])
    sensor_ids: List[str] = field(
        default_factory=lambda: ["sensor_id_0", "sensor_id_1"]
    )
    sensor_to_agent: Dict = field(
        default_factory=lambda: dict(sensor_id_0="agent_id_0", sensor_id_1="agent_id_0")
    )


@dataclass
class PatchAndViewSensorAgentMapping(SensorAgentMapping):
    agent_ids: List[str] = field(default_factory=lambda: ["agent_id_0"])
    sensor_ids: List[str] = field(default_factory=lambda: ["patch", "view_finder"])
    sensor_to_agent: Dict = field(
        default_factory=lambda: dict(patch="agent_id_0", view_finder="agent_id_0")
    )


@dataclass
class TwoCameraMountConfig:
    agent_id: Union[str, None] = field(default=None)
    sensor_ids: Union[List[str], None] = field(default=None)
    resolutions: List[List[Union[int, float]]] = field(
        default_factory=lambda: [[16, 16], [16, 16]]
    )
    positions: List[List[Union[int, float]]] = field(
        default_factory=lambda: [[0.0, 0.0, 0.0], [0.02, 0.0, 0.0]]
    )
    rotations: List[List[Union[int, float]]] = field(
        default_factory=lambda: [[1.0, 0.0, 0.0, 0.0], [1.0, 0.0, 0.0, 0.0]]
    )
    semantics: List[List[Union[int, float]]] = field(
        default_factory=lambda: [False, False]
    )
    zooms: List[float] = field(default_factory=lambda: [1.0, 1.0])

    def __post_init__(self):
        if self.agent_id is None and self.sensor_ids is None:
            sensor_agent_mapping = SimpleMountSensorAgentMapping()
            self.agent_id = sensor_agent_mapping.agent_ids[0]
            self.sensor_ids = sensor_agent_mapping.sensor_ids


@dataclass
class PatchAndViewFinderMountConfig:
    """Config using view finder to find the object before starting the experiment.

    A common default for Viviane's experiments that use the view finder to navigate
    so the object is in view before the real experiment happens.
    """

    agent_id: Union[str, None] = "agent_id_0"
    sensor_ids: Union[List[str], None] = field(
        default_factory=lambda: ["patch", "view_finder"]
    )
    height: Union[float, None] = 0.0
    position: List[Union[int, float]] = field(default_factory=lambda: [0.0, 1.5, 0.2])
    resolutions: List[List[Union[int, float]]] = field(
        default_factory=lambda: [[64, 64], [64, 64]]
    )
    positions: List[List[Union[int, float]]] = field(
        default_factory=lambda: [[0.0, 0.0, 0.0], [0.0, 0.0, 0.0]]
    )
    rotations: List[List[Union[int, float]]] = field(
        default_factory=lambda: [[1.0, 0.0, 0.0, 0.0], [1.0, 0.0, 0.0, 0.0]]
    )
    semantics: List[List[Union[int, float]]] = field(
        default_factory=lambda: [False, False]
    )
    zooms: List[float] = field(default_factory=lambda: [10.0, 1.0])


@dataclass
class PatchAndViewFinderMountLowResConfig(PatchAndViewFinderMountConfig):
    resolutions: List[List[Union[int, float]]] = field(
        default_factory=lambda: [[5, 5], [64, 64]]
    )


@dataclass
class SurfaceAndViewFinderMountConfig(PatchAndViewFinderMountConfig):
    """Use surface agent and view finder to find the object before experiment start.

    Adaptation of Viviane's code that use the view finder to navigate so
    the object is in view before the real experiment happens + surface-agent sensor
    """

    # The height should be zero, so that body actions do not cause the agent
    # to move backward or forward
    height: Union[float, None] = 0.0
    position: List[Union[int, float]] = field(default_factory=lambda: [0.0, 1.5, 0.1])
    resolutions: List[List[Union[int, float]]] = field(
        default_factory=lambda: [[64, 64], [64, 64]]
    )
    # The surface sensor is at the same position as the agent, the viewfinder is 3cm
    # behind the agent. So when the agent turns, the viewfinder moves accordingly.
    positions: List[List[Union[int, float]]] = field(
        default_factory=lambda: [[0.0, 0.0, 0.0], [0.0, 0.0, 0.03]]
    )
    zooms: List[float] = field(default_factory=lambda: [10.0, 1.0])
    action_space_type: str = "surface_agent"


# ------------------------------------------------------------------------------------ #
# Multiple LMs, for voting


@dataclass
class MultiLMMountConfig:
    # Modified from `PatchAndViewFinderMountConfig`
    agent_id: Union[str, None] = "agent_id_0"
    sensor_ids: Union[List[str], None] = field(
        default_factory=lambda: ["patch_0", "patch_1", "view_finder"]
    )
    height: Union[float, None] = 0.0
    position: List[Union[int, float]] = field(default_factory=lambda: [0.0, 1.5, 0.2])
    resolutions: List[List[Union[int, float]]] = field(
        default_factory=lambda: [[64, 64], [64, 64], [64, 64]]
    )
    positions: List[List[Union[int, float]]] = field(
        default_factory=lambda: [
            [0.0, 0.0, 0.0],
            [0.0, 0.01, 0.0],
            [0.0, 0.0, 0.0],
        ]
    )
    rotations: List[List[Union[int, float]]] = field(
        default_factory=lambda: [
            [1.0, 0.0, 0.0, 0.0],
            [1.0, 0.0, 0.0, 0.0],
            [1.0, 0.0, 0.0, 0.0],
        ]
    )
    semantics: List[List[Union[int, float]]] = field(
        default_factory=lambda: [False, False, False]
    )
    zooms: List[float] = field(default_factory=lambda: [10.0, 10.0, 1.0])


@dataclass
class TwoLMStackedDistantMountConfig:
    # two sensor patches at the same location with different receptive field sizes
    # Used for basic test with heterarchy.
    agent_id: Union[str, None] = "agent_id_0"
    sensor_ids: Union[List[str], None] = field(
        default_factory=lambda: ["patch_0", "patch_1", "view_finder"]
    )
    height: Union[float, None] = 0.0
    position: List[Union[int, float]] = field(default_factory=lambda: [0.0, 1.5, 0.2])
    resolutions: List[List[Union[int, float]]] = field(
        default_factory=lambda: [[64, 64], [64, 64], [64, 64]]
    )
    positions: List[List[Union[int, float]]] = field(
        default_factory=lambda: [
            [0.0, 0.0, 0.0],
            [0.0, 0.0, 0.0],
            [0.0, 0.0, 0.0],
        ]
    )
    rotations: List[List[Union[int, float]]] = field(
        default_factory=lambda: [
            [1.0, 0.0, 0.0, 0.0],
            [1.0, 0.0, 0.0, 0.0],
            [1.0, 0.0, 0.0, 0.0],
        ]
    )
    semantics: List[List[Union[int, float]]] = field(
        default_factory=lambda: [False, False, False]
    )
    zooms: List[float] = field(default_factory=lambda: [10.0, 5.0, 1.0])


@dataclass
class TwoLMStackedSurfaceMountConfig(TwoLMStackedDistantMountConfig):
    action_space_type: str = "surface_agent"


@dataclass
class FiveLMMountConfig:
    # Modified from `PatchAndViewFinderMountConfig`
    agent_id: Union[str, None] = "agent_id_0"
    sensor_ids: Union[List[str], None] = field(
        default_factory=lambda: [
            "patch_0",
            "patch_1",
            "patch_2",
            "patch_3",
            "patch_4",
            "view_finder",
        ]
    )
    height: Union[float, None] = 0.0
    position: List[Union[int, float]] = field(default_factory=lambda: [0.0, 1.5, 0.2])
    resolutions: List[List[Union[int, float]]] = field(
        default_factory=lambda: [
            [64, 64],
            [64, 64],
            [64, 64],
            [64, 64],
            [64, 64],
            [64, 64],
        ]
    )
    positions: List[List[Union[int, float]]] = field(
        default_factory=lambda: [
            [0.0, 0.0, 0.0],
            [0.0, 0.01, 0.0],
            [0.0, -0.01, 0.0],
            [0.01, 0.0, 0.0],
            [-0.01, 0.0, 0.0],
            [0.0, 0.0, 0.0],
        ]
    )
    rotations: List[List[Union[int, float]]] = field(
        default_factory=lambda: [
            [1.0, 0.0, 0.0, 0.0],
            [1.0, 0.0, 0.0, 0.0],
            [1.0, 0.0, 0.0, 0.0],
            [1.0, 0.0, 0.0, 0.0],
            [1.0, 0.0, 0.0, 0.0],
            [1.0, 0.0, 0.0, 0.0],
        ]
    )
    semantics: List[List[Union[int, float]]] = field(
        default_factory=lambda: [False, False, False, False, False, False]
    )
    zooms: List[float] = field(
        default_factory=lambda: [10.0, 10.0, 10.0, 10.0, 10.0, 1.0]
    )


@dataclass
class PatchAndViewFinderMultiObjectMountConfig(PatchAndViewFinderMountConfig):
    semantics: List[List[Union[int, float]]] = field(
        default_factory=lambda: [True, True]
    )


"""
Utilities for generating multi-LM dataset args.
"""


def make_sensor_positions_on_grid(
    n_sensors: int,
    delta: Number = 0.01,
    order_by: str = "distance",
    add_view_finder: bool = True,
) -> np.ndarray:
    """Generate sensor positions on a 2D grid.

    Create mounting positions for an arbitrary number of sensors, where the
    sensors lie on an imaginary grid on the xy plane (and z = 0). Sensor position
    0 is always centered at (0, 0, 0), and all other sensors are clustered
    around it. The method for selecting which grid points around the center to assign
    each sensor is determined by the `order_by` argument (see below).

    By default, `n_sensors + 1` positions are returned; the first `n_sensors` positions
    are for regular sensors, and an additional position is appended by default to
    accommodate a view finder. The view finder position (if used) is the same as
    sensor position 0 (i.e., (0, 0, 0)).

    Args:
        n_sensors: Number of sensors. Count should not include a view finder.
        delta: The grid spacing length. By default, sensors will be
            placed every centimeter (units are in meters).
        order_by: How to select points on the grid that will contain
            sensors.
             - "spiral": sensors are numbered along a counter-clockwise spiral
                spreading outwards from the center.
             - "distance": sensors are ordered by their distance from the center.
                This can result in a more jagged pattern along the edges but
                results in sensors generally more packed towards the center.
                Positions that are equidistant from the center are ordered
                counterclockwise starting at 3 o'clock.
        add_view_finder: Whether to include an extra position module
            at the origin to serve as a view finder. Defaults to `True`.

    Returns:
        A 2D array of sensor positions where each row is an array of (x, y, z)
        positions. If `add_view_finder` is True, the array has `n_sensors + 1` rows,
        where the last row corresponds to the view finder's position and is identical to
        row 0. Otherwise, the array has `n_sensors` rows. row 0 is always centered at
        (0, 0, 0), and all other rows are offset relative to it.

    """
    assert n_sensors > 0, "n_sensors must be greater than 0"
    assert delta > 0, "delta must be greater than 0"
    assert order_by in ["spiral", "distance"], "order_by must be 'spiral' or 'distance'"

    # Find smallest square grid size that can fit n_lms with odd-length sides.
    grid_size = 1
    while n_sensors > grid_size**2:
        grid_size += 2

    # Make coordinate grids, where the center is (0, 0).
    points = np.arange(-grid_size // 2 + 1, grid_size // 2 + 1)
    x, y = np.meshgrid(points, points)
    y = np.flipud(y)  # Flip y-axis to match habitat coordinate system (positive is up).
    i_mid = grid_size // 2

    if order_by == "distance":
        dists = x**2 + y**2
        unique_dists = np.sort(np.unique(dists))
        assert unique_dists[0] == 0
        indices = []
        for i in range(len(unique_dists)):
            u = unique_dists[i]
            inds = np.argwhere(dists == u)
            angles = np.arctan2(i_mid - inds[:, 1], inds[:, 0] - i_mid)
            sorting_inds = np.argsort(angles)
            inds = inds[sorting_inds]
            indices.extend(list(inds))

    elif order_by == "spiral":
        indices = [(i_mid, i_mid)]

        # Directions for moving in spiral: right, down, left, up
        directions = [(0, 1), (1, 0), (0, -1), (-1, 0)]
        current_dir = 0  # Start moving right
        steps = 1  # How many steps to take in current direction
        steps_taken = 0  # Steps taken in current direction
        row, col = i_mid, i_mid  # Start at center

        # Generate spiral pattern until we have enough points
        while len(indices) < grid_size**2:
            # Move in current direction
            row += directions[current_dir][0]
            col += directions[current_dir][1]

            # Add point if it's within bounds
            if 0 <= row < grid_size and 0 <= col < grid_size:
                indices.append((row, col))

            steps_taken += 1

            # Check if we need to change direction
            if steps_taken == steps:
                steps_taken = 0
                current_dir = (current_dir + 1) % 4
                # Increase steps every 2 direction changes (completing half circle)
                if current_dir % 2 == 0:
                    steps += 1

    indices = np.array(indices)[:n_sensors]

    # Convert indices to locations in agent space.
    positions = []
    for idx in indices:
        positions.append((x[idx[0], idx[1]] * delta, y[idx[0], idx[1]] * delta))
    positions = np.array(positions)

    # Add z-positions.
    positions = np.hstack((positions, np.zeros([positions.shape[0], 1])))

    # Optionally append entry for a view finder which is a duplicate of row zero.
    # Should be (0, 0, 0).
    if add_view_finder:
        positions = np.vstack([positions, positions[0].reshape(1, -1)])

    return positions


def make_multi_sensor_mount_config(
    n_sensors: int,
    agent_id: str = "agent_id_0",
    sensor_ids: Optional[Sequence[str]] = None,
    height: Number = 0.0,
    position: ArrayLike = (0, 1.5, 0.2),  # agent position
    resolutions: Optional[ArrayLike] = None,
    positions: Optional[ArrayLike] = None,
    rotations: Optional[ArrayLike] = None,
    semantics: Optional[ArrayLike] = None,
    zooms: Optional[ArrayLike] = None,
) -> Mapping[str, Any]:
    """Generate a multi-sensor mount configuration.

    Creates a multi-sensor, single-agent mount config. Its primary use is in generating
    a `MultiLMMountHabitatDatasetArgs` config. Defaults are reasonable and reflect
    current common practices.

    Note:
        `n_sensors` indicates the number of non-view-finder sensors. However, the
        arrays generated for `sensor_ids`, `resolutions`, `positions`, `rotations`,
        `semantics`, and `zooms` will have length `n_sensors + 1` to accommodate a
        view finder. As such, arguments supplied for these arrays must also have length
        `n_sensors + 1`, where the view finder's values come last.

    Args:
        n_sensors: Number of sensors, not including the view finder.
        agent_id: ID of the agent. Defaults to "agent_id_0".
        sensor_ids: IDs of the sensor modules. Defaults to
            `["patch_0", "patch_1", ... "patch_{n_sms - 1}", "view_finder"]`.
        height: Height of the agent. Defaults to 0.0.
        position: Position of the agent. Defaults to [0, 1.5, 0.2].
        resolutions: Resolutions of the sensors. Defaults to (64, 64) for all
            sensors.
        positions: Positions of the sensors. If not provided, calls
            `make_sensor_positions_on_grid` with its default arguments.
        rotations: Rotations of the sensors. Defaults to [1, 0, 0, 0] for all sensors.
        semantics: Defaults to `False` for all sensors.
        zooms: Zooms of the sensors. Defaults to 10.0 for all sensors except for the
          except for the view finder (which has a zoom of 1.0)

    Returns:
        A dictionary representing a complete multi-sensor mount config. Arrays are
        converted to lists.

    """
    assert n_sensors > 0, "n_sensors must be a positive integer"
    arr_len = n_sensors + 1

    # Initialize with agent info, then add sensor info.
    mount_config = {
        "agent_id": str(agent_id),
        "height": float(height),
        "position": np.asarray(position),
    }

    # sensor IDs.
    if sensor_ids is None:
        sensor_ids = np.array(
            [f"patch_{i}" for i in range(n_sensors)] + ["view_finder"], dtype=object
        )
    else:
        sensor_ids = np.array(sensor_ids, dtype=object)
    assert sensor_ids.shape == (arr_len,), f"`sensor_ids` must have length {arr_len}"
    mount_config["sensor_ids"] = sensor_ids

    # sensor resolutions
    if resolutions is None:
        resolutions = np.full([arr_len, 2], 64)
    else:
        resolutions = np.asarray(resolutions)
    assert resolutions.shape == (
        arr_len,
        2,
    ), f"`resolutions` must have shape ({arr_len}, 2)"
    mount_config["resolutions"] = resolutions

    # sensor positions
    if positions is None:
        positions = make_sensor_positions_on_grid(
            n_sensors=n_sensors,
            add_view_finder=True,
        )
    else:
        positions = np.asarray(positions)
    assert positions.shape == (
        arr_len,
        3,
    ), f"`positions` must have shape ({arr_len}, 3)"
    mount_config["positions"] = positions

    # sensor rotations
    if rotations is None:
        rotations = np.zeros([arr_len, 4])
        rotations[:, 0] = 1.0
    else:
        rotations = np.asarray(rotations)
    assert rotations.shape == (
        arr_len,
        4,
    ), f"`rotations` must have shape ({arr_len}, 4)"
    mount_config["rotations"] = rotations

    # sensor semantics
    if semantics is None:
        semantics = np.zeros(arr_len, dtype=bool)
    else:
        semantics = np.asarray(semantics, dtype=bool)
    assert semantics.shape == (arr_len,), f"`semantics` must have shape ({arr_len},)"
    mount_config["semantics"] = semantics

    # sensor zooms
    if zooms is None:
        zooms = 10.0 * np.ones(arr_len)
        zooms[-1] = 1.0  # view finder
    else:
        zooms = np.asarray(zooms)
    assert zooms.shape == (arr_len,), f"`zooms` must have shape ({arr_len},)"
    mount_config["zooms"] = zooms

    return mount_config<|MERGE_RESOLUTION|>--- conflicted
+++ resolved
@@ -16,18 +16,11 @@
     Callable,
     Dict,
     List,
-<<<<<<< HEAD
-=======
     Literal,
->>>>>>> abf0391b
     Mapping,
     Optional,
     Sequence,
     Union,
-<<<<<<< HEAD
-    Literal,
-=======
->>>>>>> abf0391b
 )
 
 import numpy as np
