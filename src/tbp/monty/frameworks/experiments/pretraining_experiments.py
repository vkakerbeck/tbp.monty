# Copyright 2025 Thousand Brains Project
# Copyright 2023-2024 Numenta Inc.
#
# Copyright may exist in Contributors' modifications
# and/or contributions to the work.
#
# Use of this source code is governed by the MIT
# license that can be found in the LICENSE file or at
# https://opensource.org/licenses/MIT.

import logging
import os

import numpy as np
from scipy.spatial.transform import Rotation

from tbp.monty.frameworks.environments.embodied_data import SaccadeOnImageDataLoader
from tbp.monty.frameworks.utils.dataclass_utils import config_to_dict

from .monty_experiment import MontyExperiment

logger = logging.getLogger(__name__)


class MontySupervisedObjectPretrainingExperiment(MontyExperiment):
    """Just run exploratory steps and tell the model the object and pose.

    This is used to pretrain models of objects such that we don't always have to start
    learning from scratch. Since we provide the model with the object label and pose we
    do not have to perform matching steps. We just run exploratory steps and use the
    collected observations to update the models in memory.

    NOTE: This is not really an experiment, it is more a pretraining step to generate
    models that can then be loaded at the beginning of an experiment.
    """

    def __init__(self, config):
        # If we just add "pretrained" to dir at save time, then logs are stored in one
        # place and models in another. Changing the config ensures every reference to
        # output_dir has "pretrained" added to it
        config = config_to_dict(config)
        output_dir = config["logging_config"]["output_dir"]
        config["logging_config"]["output_dir"] = os.path.join(output_dir, "pretrained")
        self.first_epoch_object_location = {}
        super().__init__(config)

    def setup_experiment(self, config):
        super().setup_experiment(config)
        if "agents" in config["dataset_args"]["env_init_args"].keys():
            self.sensor_pos = np.array(
                config["dataset_args"]["env_init_args"]["agents"][0]["agent_args"][
                    "positions"
                ]
            )
        else:
            self.sensor_pos = np.array([0, 0, 0])

    def run_episode(self):
        """Run a supervised episode on one object in one pose.

        In a supervised episode we only make exploratory steps (no object recognition
        is attempted) since the target label is provided. The target label and pose
        is then used to update the object model in memory.
        This can for instance be used to warm-up the training by starting with some
        models in memory instead of completely from scatch. It also makes testing
        easier as long as we don't have a good solution to dealing with incomplete
        objects.
        """
        self.pre_episode()
<<<<<<< HEAD
        # set is_seeking_match False and goes in exploratory mode
        self.model.step_type = "exploratory_step"
        # Pass target info to model
        target = self.dataloader.primary_target
        self.model.detected_object = self.model.primary_target["object"]
        for lm in self.model.learning_modules:
            lm.detected_object = target["object"]
            lm.buffer.stats["possible_matches"] = [target["object"]]
            lm.buffer.stats["detected_location_on_model"] = (
                self.first_epoch_object_location[target["object"]]
            )
            lm.buffer.stats["detected_location_rel_body"] = np.array(target["position"])
            lm.buffer.stats["detected_rotation"] = target["euler_rotation"]
            lm.detected_rotation_r = Rotation.from_quat(target["quat_rotation"]).inv()
            lm.buffer.stats["detected_scale"] = target["scale"]
=======
        # Save compute if we are providing labels to all models, so don't need to
        # perform matching parts of LM updates (default is matching_step)
        if self.supervised_lm_ids == "all":
            self.model.step_type = "exploratory_step"

>>>>>>> 8218caa9
        # Collect data about the object (exploratory steps)
        num_steps = 0
        for observation in self.dataloader:
            num_steps += 1
            if self.show_sensor_output:
<<<<<<< HEAD
                is_saccade_on_image_data_loader = isinstance(
                    self.dataloader, SaccadeOnImageDataLoader
                )
                self.live_plotter.show_observations(
                    *self.live_plotter.hardcoded_assumptions(observation, self.model),
                    num_steps,
                    is_saccade_on_image_data_loader,
                )
=======
                self.show_observations(observation, num_steps)
>>>>>>> 8218caa9
            self.model.step(observation)
            if self.model.is_done:
                break

            # Even if many exploratory steps have not sent information to learning
            # modules (so is_done remains False), eventually terminate exploration
            # TODO: should we use model.total_steps here?
            if self.model.episode_steps >= self.max_total_steps:
                break

        # Pass target info to model --> will overwrite (where specified)
        # with the ground truth labels just before models are updated in memory.
        target = self.dataloader.primary_target
        self.model.detected_object = self.model.primary_target["object"]
        for lm in self.model.learning_modules:
            if (
                self.supervised_lm_ids == "all"
                or lm.learning_module_id in self.supervised_lm_ids
            ):
                lm.detected_object = target["object"]
                lm.buffer.stats["possible_matches"] = [target["object"]]
                lm.buffer.stats["detected_location_on_model"] = (
                    self.first_epoch_object_location
                )
                lm.buffer.stats["detected_location_rel_body"] = np.array(
                    target["position"]
                )
                lm.buffer.stats["detected_rotation"] = target["euler_rotation"]
                lm.detected_rotation_r = Rotation.from_quat(
                    target["quat_rotation"]
                ).inv()
                lm.buffer.stats["detected_scale"] = target["scale"]
            else:
                # wipe LMs hypotheses so we don't update those models
                # TODO - C: Do we want to do this in general? Or should we allow these
                # LMs to keep learning even without labels?
                lm.detected_object = None
                lm.detected_pose = None
                lm.detected_rotation_r = None
                lm.buffer.stats["detected_location_on_model"] = None
                lm.buffer.stats["detected_location_rel_body"] = None
                lm.buffer.stats["detected_rotation"] = None
                lm.buffer.stats["detected_scale"] = None

        if len(self.model.learning_modules) > 1:
            for i, lm in enumerate(self.model.learning_modules):
                if i == 0:
                    first_pos = self.sensor_pos[0]
                else:
                    lm_offset = self.sensor_pos[i] - first_pos

                    lm.buffer.stats["detected_location_rel_body"] += lm_offset
                    # Rotate offset into model RF
                    lm_offset_model_rf = lm.detected_rotation_r.apply(lm_offset)
                    lm.buffer.stats["detected_location_on_model"] += lm_offset_model_rf

        # Update the model in memory
        self.post_episode(num_steps)

    def pre_episode(self):
        """Pre episode where we pass target object to the model for logging."""
        self.model.pre_episode(self.dataloader.primary_target)
        self.dataloader.pre_episode()

        self.max_steps = self.max_train_steps  # no eval mode here

        self.logger_handler.pre_episode(self.logger_args)

<<<<<<< HEAD
        # if it's the first time this object is shown, save it's location. This is
        # needed to provide the correct offset from the learned model when supervising.
        current_object = self.dataloader.primary_target["object"]
        if current_object not in self.first_epoch_object_location:
            self.first_epoch_object_location[current_object] = (
                self.dataloader.primary_target["position"]
            )

        if self.show_sensor_output:
            self.live_plotter.initialize_online_plotting()
=======
        if self.show_sensor_output:
            self.initialize_online_plotting()

    def pre_epoch(self):
        super().pre_epoch()
        # if it's the first epoch, save the primary target position
        if not self.train_epochs:
            self.first_epoch_object_location = self.dataloader.primary_target[
                "position"
            ]
>>>>>>> 8218caa9

    def post_epoch(self):
        """Post epoch without saving state_dict."""
        self.logger_handler.post_epoch(self.logger_args)

        self.train_epochs += 1
        self.train_dataloader.post_epoch()

    def pre_epoch(self):
        super().pre_epoch()

    def train(self):
        """Save state_dict at the end of training."""
        self.logger_handler.pre_train(self.logger_args)
        self.model.set_experiment_mode("train")
        for sm in self.model.sensor_modules:
            sm.save_raw_obs = False
        for _ in range(self.n_train_epochs):
            self.run_epoch()
        self.logger_handler.post_train(self.logger_args)
        # Save only at the end of pretraining
        self.save_state_dict(output_dir=self.output_dir)

    def evaluate(self):
        """Use experiment just for supervised pretraining -> no eval."""
        logger.warning("No evalualtion mode for supervised experiment.")
        pass<|MERGE_RESOLUTION|>--- conflicted
+++ resolved
@@ -67,9 +67,6 @@
         objects.
         """
         self.pre_episode()
-<<<<<<< HEAD
-        # set is_seeking_match False and goes in exploratory mode
-        self.model.step_type = "exploratory_step"
         # Pass target info to model
         target = self.dataloader.primary_target
         self.model.detected_object = self.model.primary_target["object"]
@@ -83,19 +80,16 @@
             lm.buffer.stats["detected_rotation"] = target["euler_rotation"]
             lm.detected_rotation_r = Rotation.from_quat(target["quat_rotation"]).inv()
             lm.buffer.stats["detected_scale"] = target["scale"]
-=======
         # Save compute if we are providing labels to all models, so don't need to
         # perform matching parts of LM updates (default is matching_step)
         if self.supervised_lm_ids == "all":
             self.model.step_type = "exploratory_step"
 
->>>>>>> 8218caa9
         # Collect data about the object (exploratory steps)
         num_steps = 0
         for observation in self.dataloader:
             num_steps += 1
             if self.show_sensor_output:
-<<<<<<< HEAD
                 is_saccade_on_image_data_loader = isinstance(
                     self.dataloader, SaccadeOnImageDataLoader
                 )
@@ -104,9 +98,6 @@
                     num_steps,
                     is_saccade_on_image_data_loader,
                 )
-=======
-                self.show_observations(observation, num_steps)
->>>>>>> 8218caa9
             self.model.step(observation)
             if self.model.is_done:
                 break
@@ -175,7 +166,6 @@
 
         self.logger_handler.pre_episode(self.logger_args)
 
-<<<<<<< HEAD
         # if it's the first time this object is shown, save it's location. This is
         # needed to provide the correct offset from the learned model when supervising.
         current_object = self.dataloader.primary_target["object"]
@@ -186,18 +176,9 @@
 
         if self.show_sensor_output:
             self.live_plotter.initialize_online_plotting()
-=======
-        if self.show_sensor_output:
-            self.initialize_online_plotting()
 
     def pre_epoch(self):
         super().pre_epoch()
-        # if it's the first epoch, save the primary target position
-        if not self.train_epochs:
-            self.first_epoch_object_location = self.dataloader.primary_target[
-                "position"
-            ]
->>>>>>> 8218caa9
 
     def post_epoch(self):
         """Post epoch without saving state_dict."""
