--- conflicted
+++ resolved
@@ -67,22 +67,6 @@
         objects.
         """
         self.pre_episode()
-<<<<<<< HEAD
-        # Pass target info to model
-        target = self.dataloader.primary_target
-        self.model.detected_object = self.model.primary_target["object"]
-        for lm in self.model.learning_modules:
-            lm.detected_object = target["object"]
-            lm.buffer.stats["possible_matches"] = [target["object"]]
-            lm.buffer.stats["detected_location_on_model"] = (
-                self.first_epoch_object_location[target["object"]]
-            )
-            lm.buffer.stats["detected_location_rel_body"] = np.array(target["position"])
-            lm.buffer.stats["detected_rotation"] = target["euler_rotation"]
-            lm.detected_rotation_r = Rotation.from_quat(target["quat_rotation"]).inv()
-            lm.buffer.stats["detected_scale"] = target["scale"]
-=======
->>>>>>> abf0391b
         # Save compute if we are providing labels to all models, so don't need to
         # perform matching parts of LM updates (default is matching_step)
         if self.supervised_lm_ids == "all":
@@ -123,11 +107,7 @@
                 lm.detected_object = target["object"]
                 lm.buffer.stats["possible_matches"] = [target["object"]]
                 lm.buffer.stats["detected_location_on_model"] = (
-<<<<<<< HEAD
-                    self.first_epoch_object_location
-=======
                     self.first_epoch_object_location[target["object"]]
->>>>>>> abf0391b
                 )
                 lm.buffer.stats["detected_location_rel_body"] = np.array(
                     target["position"]
