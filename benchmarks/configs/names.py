# Copyright 2025 Thousand Brains Project
#
# Copyright may exist in Contributors' modifications
# and/or contributions to the work.
#
# Use of this source code is governed by the MIT
# license that can be found in the LICENSE file or at
# https://opensource.org/licenses/MIT.

"""The names of declared experiments grouped by category.

This module keeps experiment names separate from the configuration for the
experiments. The reason for doing this is so that we can import the configurations
selectively to avoid importing uninstalled dependencies (e.g., not installing a
specific simulator).

The use of dataclasses assists in raising early errors when experiment names defined
here and the corresponding experiment configurations drift apart. For additional
discussion, see: https://github.com/thousandbrainsproject/tbp.monty/pull/153.
"""

import inspect
import sys
from dataclasses import dataclass, fields, is_dataclass

from benchmarks.configs.follow_ups.names import NAMES as FOLLOW_UP_NAMES

NAMES = []
NAMES.extend(FOLLOW_UP_NAMES)


@dataclass
class MontyWorldExperiments:
    world_image_from_stream_on_scanned_model: dict
    world_image_on_scanned_model: dict
    dark_world_image_on_scanned_model: dict
    bright_world_image_on_scanned_model: dict
    hand_intrusion_world_image_on_scanned_model: dict
    multi_object_world_image_on_scanned_model: dict


@dataclass
class MontyWorldHabitatExperiments:
    randrot_noise_sim_on_scan_monty_world: dict


@dataclass
class PretrainingExperiments:
    supervised_pre_training_base: dict
    supervised_pre_training_5lms: dict
    supervised_pre_training_5lms_all_objects: dict
    only_surf_agent_training_10obj: dict
    only_surf_agent_training_10simobj: dict
    only_surf_agent_training_allobj: dict
    only_surf_agent_training_numenta_lab_obj: dict


@dataclass
class CompositionalInferenceExperiments:
    infer_comp_lvl1_with_monolithic_models: dict
    infer_parts_with_part_models: dict
    infer_comp_lvl1_with_comp_models: dict
<<<<<<< HEAD
=======
    infer_comp_lvl1_with_comp_models_and_resampling: dict
>>>>>>> abf0391b
    infer_comp_lvl2_with_comp_models: dict
    infer_comp_lvl3_with_comp_models: dict
    infer_comp_lvl4_with_comp_models: dict


@dataclass
class CompositionalLearningExperiments:
    supervised_pre_training_flat_objects_wo_logos: dict
    supervised_pre_training_logos_after_flat_objects: dict
    supervised_pre_training_curved_objects_after_flat_and_logo: dict
    supervised_pre_training_objects_with_logos_lvl1_monolithic_models: dict
    supervised_pre_training_objects_with_logos_lvl1_comp_models: dict
<<<<<<< HEAD
=======
    supervised_pre_training_objects_with_logos_lvl1_comp_models_resampling: dict
>>>>>>> abf0391b
    supervised_pre_training_objects_with_logos_lvl2_comp_models: dict
    supervised_pre_training_objects_with_logos_lvl3_comp_models: dict
    supervised_pre_training_objects_with_logos_lvl4_comp_models: dict


@dataclass
class YcbExperiments:
    base_config_10distinctobj_dist_agent: dict
    base_config_10distinctobj_surf_agent: dict
    randrot_noise_10distinctobj_dist_agent: dict
    randrot_noise_10distinctobj_dist_on_distm: dict
    randrot_noise_10distinctobj_surf_agent: dict
    randrot_10distinctobj_surf_agent: dict
    randrot_noise_10distinctobj_5lms_dist_agent: dict
    base_10simobj_surf_agent: dict
    randrot_noise_10simobj_surf_agent: dict
    randrot_noise_10simobj_dist_agent: dict
    randomrot_rawnoise_10distinctobj_surf_agent: dict
    base_10multi_distinctobj_dist_agent: dict
    surf_agent_unsupervised_10distinctobj: dict
    surf_agent_unsupervised_10distinctobj_noise: dict
    surf_agent_unsupervised_10simobj: dict
    base_77obj_dist_agent: dict
    base_77obj_surf_agent: dict
    randrot_noise_77obj_surf_agent: dict
    randrot_noise_77obj_dist_agent: dict
    randrot_noise_77obj_5lms_dist_agent: dict


@dataclass
class UnsupervisedInferenceExperiments:
    unsupervised_inference_distinctobj_surf_agent: dict
    unsupervised_inference_distinctobj_dist_agent: dict


@dataclass
class MyExperiments:
    # Add your experiment names here
    pass


current_module = sys.modules[__name__]
for _name, obj in inspect.getmembers(current_module):
    if inspect.isclass(obj) and is_dataclass(obj):
        NAMES.extend(f.name for f in fields(obj))<|MERGE_RESOLUTION|>--- conflicted
+++ resolved
@@ -60,10 +60,7 @@
     infer_comp_lvl1_with_monolithic_models: dict
     infer_parts_with_part_models: dict
     infer_comp_lvl1_with_comp_models: dict
-<<<<<<< HEAD
-=======
     infer_comp_lvl1_with_comp_models_and_resampling: dict
->>>>>>> abf0391b
     infer_comp_lvl2_with_comp_models: dict
     infer_comp_lvl3_with_comp_models: dict
     infer_comp_lvl4_with_comp_models: dict
@@ -76,10 +73,7 @@
     supervised_pre_training_curved_objects_after_flat_and_logo: dict
     supervised_pre_training_objects_with_logos_lvl1_monolithic_models: dict
     supervised_pre_training_objects_with_logos_lvl1_comp_models: dict
-<<<<<<< HEAD
-=======
     supervised_pre_training_objects_with_logos_lvl1_comp_models_resampling: dict
->>>>>>> abf0391b
     supervised_pre_training_objects_with_logos_lvl2_comp_models: dict
     supervised_pre_training_objects_with_logos_lvl3_comp_models: dict
     supervised_pre_training_objects_with_logos_lvl4_comp_models: dict
